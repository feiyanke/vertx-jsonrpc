package com.googlecode.jsonrpc4j;

import com.fasterxml.jackson.core.JsonParseException;
import com.fasterxml.jackson.core.JsonParser;
import com.fasterxml.jackson.databind.JavaType;
import com.fasterxml.jackson.databind.JsonNode;
import com.fasterxml.jackson.databind.ObjectMapper;
import com.fasterxml.jackson.databind.node.*;
import com.fasterxml.jackson.databind.type.TypeFactory;
import com.googlecode.jsonrpc4j.ErrorResolver.JsonError;
import net.iharder.Base64;
import org.slf4j.Logger;
import org.slf4j.LoggerFactory;

import java.io.ByteArrayInputStream;
import java.io.IOException;
import java.io.InputStream;
import java.io.OutputStream;
import java.lang.annotation.Annotation;
import java.lang.reflect.*;
import java.math.BigDecimal;
<<<<<<< HEAD
import java.net.URLDecoder;
=======
import java.nio.charset.StandardCharsets;
>>>>>>> 078f512f
import java.util.*;
import java.util.logging.Level;
import java.util.regex.Pattern;

import static com.googlecode.jsonrpc4j.ErrorResolver.JsonError.ERROR_NOT_HANDLED;
import static com.googlecode.jsonrpc4j.ReflectionUtil.findCandidateMethods;
import static com.googlecode.jsonrpc4j.ReflectionUtil.getParameterTypes;
import static com.googlecode.jsonrpc4j.Util.hasNonNullData;

/**
 * A JSON-RPC request server reads JSON-RPC requests from an input stream and writes responses to an output stream.
 * Can even run on Android system.
 */
@SuppressWarnings({"unused", "WeakerAccess"})
public class JsonRpcBasicServer {
	
	public static final String JSONRPC_CONTENT_TYPE = "application/json-rpc";
	public static final String PARAMS = "params";
	public static final String METHOD = "method";
	public static final String JSONRPC = "jsonrpc";
	public static final String ID = "id";
	public static final String CONTENT_ENCODING = "Content-Encoding";
	public static final String ACCEPT_ENCODING = "Accept-Encoding";
	public static final String ERROR = "error";
	public static final String ERROR_MESSAGE = "message";
	public static final String ERROR_CODE = "code";
	public static final String DATA = "data";
	public static final String RESULT = "result";
	public static final String EXCEPTION_TYPE_NAME = "exceptionTypeName";
	public static final String VERSION = "2.0";
	public static final int CODE_OK = 0;
	public static final String WEB_PARAM_ANNOTATION_CLASS_LOADER = "javax.jws.WebParam";
	public static final String NAME = "name";
	public static final String NULL = "null";
	private static final Logger logger = LoggerFactory.getLogger(JsonRpcBasicServer.class);
	private static final ErrorResolver DEFAULT_ERROR_RESOLVER = new MultipleErrorResolver(AnnotationsErrorResolver.INSTANCE, DefaultErrorResolver.INSTANCE);
	private static Pattern BASE64_PATTERN = Pattern.compile("[A-Za-z0-9_=-]+");
	private static Class<? extends Annotation> WEB_PARAM_ANNOTATION_CLASS;
	private static Method WEB_PARAM_NAME_METHOD;
	
	static {
		loadAnnotationSupportEngine();
	}
	
	private final ObjectMapper mapper;
	private final Class<?> remoteInterface;
	private final Object handler;
	protected HttpStatusCodeProvider httpStatusCodeProvider = null;
	private boolean backwardsCompatible = true;
	private boolean rethrowExceptions = false;
	private boolean allowExtraParams = false;
	private boolean allowLessParams = false;
	private RequestInterceptor requestInterceptor = null;
	private ErrorResolver errorResolver = null;
	private InvocationListener invocationListener = null;
	private ConvertedParameterTransformer convertedParameterTransformer = null;
	private boolean shouldLogInvocationErrors = true;
	
	/**
	 * Creates the server with the given {@link ObjectMapper} delegating
	 * all calls to the given {@code handler}.
	 *
	 * @param mapper  the {@link ObjectMapper}
	 * @param handler the {@code handler}
	 */
	public JsonRpcBasicServer(final ObjectMapper mapper, final Object handler) {
		this(mapper, handler, null);
	}
	
	/**
	 * Creates the server with the given {@link ObjectMapper} delegating
	 * all calls to the given {@code handler} {@link Object} but only
	 * methods available on the {@code remoteInterface}.
	 *
	 * @param mapper          the {@link ObjectMapper}
	 * @param handler         the {@code handler}
	 * @param remoteInterface the interface
	 */
	public JsonRpcBasicServer(final ObjectMapper mapper, final Object handler, final Class<?> remoteInterface) {
		this.mapper = mapper;
		this.handler = handler;
		this.remoteInterface = remoteInterface;
		if (handler != null)
			logger.debug("created server for interface {} with handler {}", remoteInterface, handler.getClass());
	}
	
	/**
	 * Creates the server with a default {@link ObjectMapper} delegating
	 * all calls to the given {@code handler} {@link Object} but only
	 * methods available on the {@code remoteInterface}.
	 *
	 * @param handler         the {@code handler}
	 * @param remoteInterface the interface
	 */
	public JsonRpcBasicServer(final Object handler, final Class<?> remoteInterface) {
		this(new ObjectMapper(), handler, remoteInterface);
	}
	
	/**
	 * Creates the server with a default {@link ObjectMapper} delegating
	 * all calls to the given {@code handler}.
	 *
	 * @param handler the {@code handler}
	 */
	public JsonRpcBasicServer(final Object handler) {
		this(new ObjectMapper(), handler, null);
	}
	
	private static void loadAnnotationSupportEngine() {
		final ClassLoader classLoader = JsonRpcBasicServer.class.getClassLoader();
		try {
			WEB_PARAM_ANNOTATION_CLASS = classLoader.loadClass(WEB_PARAM_ANNOTATION_CLASS_LOADER).asSubclass(Annotation.class);
			WEB_PARAM_NAME_METHOD = WEB_PARAM_ANNOTATION_CLASS.getMethod(NAME);
		} catch (ClassNotFoundException | NoSuchMethodException e) {
			logger.error("Could not find {}.{}", WEB_PARAM_ANNOTATION_CLASS_LOADER, NAME, e);
		}
	}
	
	/**
	 * Returns parameters into an {@link InputStream} of JSON data.
	 *
	 * @param method the method
	 * @param id     the id
	 * @param params the base64 encoded params
	 * @return the {@link InputStream}
	 * @throws IOException on error
	 */
	static InputStream createInputStream(String method, String id, String params) throws IOException {
		
		StringBuilder envelope = new StringBuilder();
		
		envelope.append("{\"");
		envelope.append(JSONRPC);
		envelope.append("\":\"");
		envelope.append(VERSION);
		envelope.append("\",\"");
		envelope.append(ID);
		envelope.append("\":");
		
		// the 'id' value is assumed to be numerical.
		
		if (null != id && 0 != id.length()) {
			envelope.append(id);
		} else {
			envelope.append("null");
		}
		
		envelope.append(",\"");
		envelope.append(METHOD);
		envelope.append("\":");
		
		if (null != method && 0 != method.length()) {
			envelope.append('"');
			envelope.append(method);
			envelope.append('"');
		} else {
			envelope.append("null");
		}
		envelope.append(",\"");
		envelope.append(PARAMS);
		envelope.append("\":");
		
		if (null != params && 0 != params.length()) {
			String decodedParams;
			
			// some specifications suggest that the GET "params" query parameter should be Base64 encoded and
			// some suggest not.  Try to deal with both scenarios -- the code here was previously only doing
			// Base64 decoding.
			// http://www.simple-is-better.org/json-rpc/transport_http.html
			// http://www.jsonrpc.org/historical/json-rpc-over-http.html#encoded-parameters
			
			if (BASE64_PATTERN.matcher(params).matches()) {
				decodedParams = new String(Base64.decode(params), StandardCharsets.UTF_8);
			} else {
				switch (params.charAt(0)) {
					case '[':
					case '{':
						decodedParams = params;
						break;
					
					default:
						throw new IOException("badly formed 'param' parameter starting with; [" + params.charAt(0) + "]");
				}
			}
			
			envelope.append(decodedParams);
		} else {
			envelope.append("[]");
		}
		
		envelope.append('}');
		
		return new ByteArrayInputStream(envelope.toString().getBytes(StandardCharsets.UTF_8));
	}
	
	public RequestInterceptor getRequestInterceptor() {
		return requestInterceptor;
	}
	
	public void setRequestInterceptor(RequestInterceptor requestInterceptor) {
		this.requestInterceptor = requestInterceptor;
	}
	
	/**
	 * Handles a single request from the given {@link InputStream},
	 * that is to say that a single {@link JsonNode} is read from
	 * the stream and treated as a JSON-RPC request.  All responses
	 * are written to the given {@link OutputStream}.
	 *
	 * @param input  the {@link InputStream}
	 * @param output the {@link OutputStream}
	 * @return the error code, or {@code 0} if none
	 * @throws IOException on error
	 */
	public int handleRequest(final InputStream input, final OutputStream output) throws IOException {
		final ReadContext readContext = ReadContext.getReadContext(input, mapper);
		try {
			readContext.assertReadable();
			final JsonNode jsonNode = readContext.nextValue();
			return handleJsonNodeRequest(jsonNode, output).code;
		} catch (JsonParseException e) {
			return writeAndFlushValueError(output, createResponseError(JSONRPC, NULL, JsonError.PARSE_ERROR)).code;
		}
	}
	
	/**
	 * Returns the handler's class or interfaces.  The variable serviceName is ignored in this class.
	 *
	 * @param serviceName the optional name of a service
	 * @return the class
	 */
	protected Class<?>[] getHandlerInterfaces(final String serviceName) {
		if (remoteInterface != null) {
			return new Class<?>[]{remoteInterface};
		} else if (Proxy.isProxyClass(handler.getClass())) {
			return handler.getClass().getInterfaces();
		} else {
			return new Class<?>[]{handler.getClass()};
		}
	}
	
	/**
	 * Handles the given {@link JsonNode} and writes the responses to the given {@link OutputStream}.
	 *
	 * @param node   the {@link JsonNode}
	 * @param output the {@link OutputStream}
	 * @return the error code, or {@code 0} if none
	 * @throws IOException on error
	 */
	protected JsonError handleJsonNodeRequest(final JsonNode node, final OutputStream output) throws IOException {
		if (node.isArray()) return handleArray(ArrayNode.class.cast(node), output);
		if (node.isObject()) return handleObject(ObjectNode.class.cast(node), output);
		return this.writeAndFlushValueError(output, this.createResponseError(VERSION, NULL, JsonError.INVALID_REQUEST));
	}
	
	/**
	 * Handles the given {@link ArrayNode} and writes the
	 * responses to the given {@link OutputStream}.
	 *
	 * @param node   the {@link JsonNode}
	 * @param output the {@link OutputStream}
	 * @return the error code, or {@code 0} if none
	 * @throws IOException on error
	 */
	private JsonError handleArray(ArrayNode node, OutputStream output) throws IOException {
		logger.debug("Handling {} requests", node.size());
		JsonError result = JsonError.OK;
		output.write('[');
		int errorCount = 0;
		for (int i = 0; i < node.size(); i++) {
			JsonError nodeResult = handleJsonNodeRequest(node.get(i), output);
			if (isError(nodeResult)) {
				result = JsonError.BULK_ERROR;
				errorCount += 1;
			}
			if (i != node.size() - 1) output.write(',');
		}
		output.write(']');
		logger.debug("served {} requests, error {}, result {}", node.size(), errorCount, result);
		// noinspection unchecked
		return result;
	}
	
	private boolean isError(JsonError result) {
		return result.code != JsonError.OK.code;
	}
	
	/**
	 * Handles the given {@link ObjectNode} and writes the
	 * responses to the given {@link OutputStream}.
	 *
	 * @param node   the {@link JsonNode}
	 * @param output the {@link OutputStream}
	 * @return the error code, or {@code 0} if none
	 * @throws IOException on error
	 */
<<<<<<< HEAD
	public int handleObject(ObjectNode node, OutputStream ops)
		throws IOException {
		if (LOGGER.isLoggable(Level.FINE)) {
			LOGGER.log(Level.FINE, "Request: "+node.toString());
		}

		// validate request
		if (!backwardsComaptible && !node.has("jsonrpc") || !node.has("method")) {
			writeAndFlushValue(ops, createErrorResponse(
				"2.0", "null", -32600, "Invalid Request", null));
			return -32600;
		}

		int returnCode = 0;
		// get nodes
		JsonNode jsonPrcNode	= node.get("jsonrpc");
		JsonNode methodNode		= node.get("method");
		JsonNode idNode 		= node.get("id");
		JsonNode paramsNode		= node.get("params");

		// get node values
		String jsonRpc		= (jsonPrcNode!=null && !jsonPrcNode.isNull()) ? jsonPrcNode.asText() : "2.0";
		String methodName	= getMethodName(methodNode);
		String serviceName  = getServiceName(methodNode);
		Object id			= parseId(idNode);

		// find methods
		Set<Method> methods = new HashSet<>();
		methods.addAll(findMethods(getHandlerInterfaces(serviceName), methodName));
		if (methods.isEmpty()) {
			writeAndFlushValue(ops, createErrorResponse(
				jsonRpc, id, -32601, "Method not found", null));
			return -32601;
=======
	private JsonError handleObject(final ObjectNode node, final OutputStream output) throws IOException {
		logger.debug("Request: {}", node);
		
		if (!isValidRequest(node))
			return writeAndFlushValueError(output, createResponseError(VERSION, NULL, JsonError.INVALID_REQUEST));
		Object id = parseId(node.get(ID));
		
		String jsonRpc = hasNonNullData(node, JSONRPC) ? node.get(JSONRPC).asText() : VERSION;
		if (!hasNonNullData(node, METHOD))
			return writeAndFlushValueError(output, createResponseError(jsonRpc, id, JsonError.METHOD_NOT_FOUND));
		
		final String fullMethodName = node.get(METHOD).asText();
		final String partialMethodName = getMethodName(fullMethodName);
		final String serviceName = getServiceName(fullMethodName);
		
		Set<Method> methods = findCandidateMethods(getHandlerInterfaces(serviceName), partialMethodName);
		if (methods.isEmpty())
			return writeAndFlushValueError(output, createResponseError(jsonRpc, id, JsonError.METHOD_NOT_FOUND));
		AMethodWithItsArgs methodArgs = findBestMethodByParamsNode(methods, node.get(PARAMS));
		if (methodArgs == null)
			return writeAndFlushValueError(output, createResponseError(jsonRpc, id, JsonError.METHOD_PARAMS_INVALID));
		try (InvokeListenerHandler handler = new InvokeListenerHandler(methodArgs, invocationListener)) {
			try {
				if (this.requestInterceptor != null) this.requestInterceptor.interceptRequest(node);
				handler.result = invoke(getHandler(serviceName), methodArgs.method, methodArgs.arguments);
				if (!isNotificationRequest(id)) {
					ObjectNode response = createResponseSuccess(jsonRpc, id, handler.result);
					writeAndFlushValue(output, response);
				}
				return JsonError.OK;
			} catch (Throwable e) {
				handler.error = e;
				return handleError(output, id, jsonRpc, methodArgs, e);
			}
>>>>>>> 078f512f
		}
	}
	
	private JsonError handleError(OutputStream output, Object id, String jsonRpc, AMethodWithItsArgs methodArgs, Throwable e) throws IOException {
		Throwable unwrappedException = getException(e);
		
		if (shouldLogInvocationErrors) {
			logger.warn("Error in JSON-RPC Service", unwrappedException);
		}
		
		JsonError error = resolveError(methodArgs, unwrappedException);
		writeAndFlushValueError(output, createResponseError(jsonRpc, id, error));
		if (rethrowExceptions) {
			throw new RuntimeException(unwrappedException);
		}
		return error;
	}
	
	private Throwable getException(final Throwable thrown) {
		Throwable e = thrown;
		while (InvocationTargetException.class.isInstance(e)) {
			// noinspection ThrowableResultOfMethodCallIgnored
			e = InvocationTargetException.class.cast(e).getTargetException();
			while (UndeclaredThrowableException.class.isInstance(e)) {
				// noinspection ThrowableResultOfMethodCallIgnored
				e = UndeclaredThrowableException.class.cast(e).getUndeclaredThrowable();
			}
		}
		return e;
	}
	
	private JsonError resolveError(AMethodWithItsArgs methodArgs, Throwable e) {
		JsonError error;
		final ErrorResolver currentResolver = errorResolver == null ? DEFAULT_ERROR_RESOLVER : errorResolver;
		error = currentResolver.resolveError(e, methodArgs.method, methodArgs.arguments);
		if (error == null) {
			error = new JsonError(ERROR_NOT_HANDLED.code, e.getMessage(), e.getClass().getName());
		}
		return error;
	}
	
	private boolean isNotificationRequest(Object id) {
		return id == null;
	}
	
	private boolean isValidRequest(ObjectNode node) {
		return backwardsCompatible || hasMethodAndVersion(node);
	}
	
	private boolean hasMethodAndVersion(ObjectNode node) {
		return node.has(JSONRPC) && node.has(METHOD);
	}
	
	/**
	 * Get the service name from the methodNode.  In this class, it is always
	 * <code>null</code>.  Subclasses may parse the methodNode for service name.
	 *
	 * @param methodName the JsonNode for the method
	 * @return the name of the service, or <code>null</code>
	 */
	protected String getServiceName(final String methodName) {
		return null;
	}
	
	/**
	 * Get the method name from the methodNode.
	 *
	 * @param methodName the JsonNode for the method
	 * @return the name of the method that should be invoked
	 */
	protected String getMethodName(final String methodName) {
		return methodName;
	}
	
	/**
	 * Get the handler (object) that should be invoked to execute the specified
	 * RPC method.  Used by subclasses to return handlers specific to a service.
	 *
	 * @param serviceName an optional service name
	 * @return the handler to invoke the RPC call against
	 */
	protected Object getHandler(String serviceName) {
		return handler;
	}

    private static Class getJavaTypeForJsonType(JsonNodeType jsonType) {
        switch (jsonType) {
            case ARRAY:
                return List.class;
            case BINARY:
                return Object.class;
            case BOOLEAN:
                return Boolean.class;
            case MISSING:
                return Object.class;
            case NULL:
                return Object.class;
            case NUMBER:
                return Double.class;
            case OBJECT:
                return Object.class;
            case POJO:
                return Object.class;
            case STRING:
                return String.class;
            default:
                return Object.class;
        }
    }
<<<<<<< HEAD

=======
	
>>>>>>> 078f512f
	/**
	 * Invokes the given method on the {@code handler} passing
	 * the given params (after converting them to beans\objects)
	 * to it.
	 *
	 * @param target optional service name used to locate the target object
	 *               to invoke the Method on
	 * @param method the method to invoke
	 * @param params the params to pass to the method
	 * @return the return value (or null if no return)
	 * @throws IOException               on error
	 * @throws IllegalAccessException    on error
	 * @throws InvocationTargetException on error
	 */
	private JsonNode invoke(Object target, Method method, List<JsonNode> params) throws IOException, IllegalAccessException, InvocationTargetException {
		logger.debug("Invoking method: {} with args {}", method.getName(), params);

		Object[] convertedParams;

		/*Object[] convertedParams = convertJsonToParameters(method, params);
		if (convertedParameterTransformer != null) {
			convertedParams = convertedParameterTransformer.transformConvertedParameters(target, convertedParams);
		}*/
		//Object result = method.invoke(target, convertedParams);
		Object result;

        if(method.getGenericParameterTypes().length==1 && method.isVarArgs()) {
            convertedParams = new Object[params.size()];
            ObjectMapper mapper = new ObjectMapper();

            for (int i = 0; i < params.size(); i++) {
                JsonNode jsonNode = params.get(i);
                Class type = getJavaTypeForJsonType(jsonNode.getNodeType());
                Object object = mapper.convertValue(jsonNode, type);
                logger.debug(String.format(
                        "[%s] param: %s -> %s",
                        method.getName(), i, type.getName()
                ));
                convertedParams[i] = object;
            }

            result = method.invoke(target, new Object[] {convertedParams});

        } else {
            convertedParams = convertJsonToParameters(method, params);
			if (convertedParameterTransformer != null) {
				convertedParams = convertedParameterTransformer.transformConvertedParameters(target, convertedParams);
			}
			result = method.invoke(target, convertedParams);
        }

		logger.debug("Invoked method: {}, result {}", method.getName(), result);

<<<<<<< HEAD
		// convert the parameters
		Object[] convertedParams;
        Type[] parameterTypes = m.getGenericParameterTypes();
        Object result;
		if(m.getParameterTypes().length == 1 && m.isVarArgs()) {
        // when move to java 8
        // if(m.getParameters().length==1 && m.getParameters()[0].isVarArgs()) {
            convertedParams = new Object[params.size()];
            ObjectMapper mapper = new ObjectMapper();

            for (int i = 0; i < params.size(); i++) {
                JsonNode jsonNode = params.get(i);
                Class type = getJavaTypeForJsonType(jsonNode.getNodeType());
                Object object = mapper.convertValue(jsonNode, type);
                LOGGER.log(Level.FINEST,String.format(
                        "[%s] param: %s -> %s",
                        m.getName(), i, type.getName()
                ));
                convertedParams[i] = object;
            }

            result = m.invoke(target, new Object[] {convertedParams});

        } else {
            convertedParams = new Object[params.size()];
            for (int i = 0; i < parameterTypes.length; i++) {
                JsonParser paramJsonParser = mapper.treeAsTokens(params.get(i));
                JavaType paramJavaType = TypeFactory.defaultInstance().constructType(parameterTypes[i]);
                convertedParams[i] = mapper.readValue(paramJsonParser, paramJavaType);
            }
            result = m.invoke(target, convertedParams);
        }

        return (m.getGenericReturnType()!=null) ? mapper.valueToTree(result) : null;
=======
		return hasReturnValue(method) ? mapper.valueToTree(result) : null;
	}
	
	private boolean hasReturnValue(Method m) {
		return m.getGenericReturnType() != null;
	}
	
	private Object[] convertJsonToParameters(Method m, List<JsonNode> params) throws IOException {
		Object[] convertedParams = new Object[params.size()];
		Type[] parameterTypes = m.getGenericParameterTypes();
		
		for (int i = 0; i < parameterTypes.length; i++) {
			JsonParser paramJsonParser = mapper.treeAsTokens(params.get(i));
			JavaType paramJavaType = mapper.getTypeFactory().constructType(parameterTypes[i]);
			convertedParams[i] = mapper.readValue(paramJsonParser, paramJavaType);
		}
		return convertedParams;
>>>>>>> 078f512f
	}
	
	/**
	 * Convenience method for creating an error response.
	 *
	 * @param jsonRpc     the jsonrpc string
	 * @param id          the id
	 * @param errorObject the error data (if any)
	 * @return the error response
	 */
	private ErrorObjectWithJsonError createResponseError(String jsonRpc, Object id, JsonError errorObject) {
		ObjectNode response = mapper.createObjectNode();
		ObjectNode error = mapper.createObjectNode();
		error.put(ERROR_CODE, errorObject.code);
		error.put(ERROR_MESSAGE, errorObject.message);
		if (errorObject.data != null) {
			error.set(DATA, mapper.valueToTree(errorObject.data));
		}
		response.put(JSONRPC, jsonRpc);
		if (Integer.class.isInstance(id)) {
			response.put(ID, Integer.class.cast(id).intValue());
		} else if (Long.class.isInstance(id)) {
			response.put(ID, Long.class.cast(id).longValue());
		} else if (Float.class.isInstance(id)) {
			response.put(ID, Float.class.cast(id).floatValue());
		} else if (Double.class.isInstance(id)) {
			response.put(ID, Double.class.cast(id).doubleValue());
		} else if (BigDecimal.class.isInstance(id)) {
			response.put(ID, BigDecimal.class.cast(id));
		} else {
			response.put(ID, String.class.cast(id));
		}
		response.set(ERROR, error);
		return new ErrorObjectWithJsonError(response, errorObject);
	}
	
	/**
	 * Creates a success response.
	 *
	 * @param jsonRpc the version string
	 * @param id      the id of the request
	 * @param result  the result object
	 * @return the response object
	 */
	private ObjectNode createResponseSuccess(String jsonRpc, Object id, JsonNode result) {
		ObjectNode response = mapper.createObjectNode();
		response.put(JSONRPC, jsonRpc);
		if (Integer.class.isInstance(id)) {
			response.put(ID, Integer.class.cast(id).intValue());
		} else if (Long.class.isInstance(id)) {
			response.put(ID, Long.class.cast(id).longValue());
		} else if (Float.class.isInstance(id)) {
			response.put(ID, Float.class.cast(id).floatValue());
		} else if (Double.class.isInstance(id)) {
			response.put(ID, Double.class.cast(id).doubleValue());
		} else if (BigDecimal.class.isInstance(id)) {
			response.put(ID, BigDecimal.class.cast(id));
		} else {
			response.put(ID, String.class.cast(id));
		}
		response.set(RESULT, result);
		return response;
	}
	
	/**
	 * Finds the {@link Method} from the supplied {@link Set} that
	 * best matches the rest of the arguments supplied and returns
	 * it as a {@link AMethodWithItsArgs} class.
	 *
	 * @param methods    the {@link Method}s
	 * @param paramsNode the {@link JsonNode} passed as the parameters
	 * @return the {@link AMethodWithItsArgs}
	 */
<<<<<<< HEAD
	private MethodAndArgs findBestMethodByParamsNode(Set<Method> methods, JsonNode paramsNode) {

        if (paramsNode!=null && !paramsNode.isArray() && !paramsNode.isObject()) {
            throw new IllegalArgumentException("Unknown params node type: "+paramsNode.toString());
        }

		// no parameters
		if (paramsNode==null || paramsNode.isNull()) {
            return findBestMethodUsingParamIndexes(methods, 0, null);
        }

        MethodAndArgs matchedMethod = null;

		// array parameters
		if (paramsNode.isArray()) {
            matchedMethod = findBestMethodUsingParamIndexes(methods, paramsNode.size(), ArrayNode.class.cast(paramsNode));

		// named parameters
		} else if (paramsNode.isObject()) {
			Set<String> fieldNames = new HashSet<>();
			Iterator<String> itr=paramsNode.fieldNames();
			while (itr.hasNext()) {
				fieldNames.add(itr.next());
			}
            matchedMethod = findBestMethodUsingParamNames(methods, fieldNames, ObjectNode.class.cast(paramsNode));
		}

        // i know, this code is suck...
        if(matchedMethod==null) {
            // map dynamic method
            for (Method method : methods) {
                Class[] parameters = method.getParameterTypes();
                if(parameters.length==1 && method.isVarArgs()) {
                    matchedMethod = new MethodAndArgs();
                    matchedMethod.method = method;

                    if (paramsNode.isArray()) {
                        ArrayNode arrayNode = ArrayNode.class.cast(paramsNode);
                        for (int i = 0; i < paramsNode.size(); i++) {
                            matchedMethod.arguments.add(arrayNode.get(i));
                        }
                    }

                    if (paramsNode.isObject()) {
                        ObjectNode objectNode = ObjectNode.class.cast(paramsNode);
                        Iterator<Map.Entry<String, JsonNode>> items = objectNode.fields();
                        while (items.hasNext()) {
                            Map.Entry<String, JsonNode> item = items.next();
                            JsonNode name = JsonNodeFactory.instance.objectNode().put(item.getKey(),item.getKey());
                            matchedMethod.arguments.add(name.get(item.getKey()));
                            matchedMethod.arguments.add(item.getValue());
                        }
                    }
                    break;
                }
            }
        }

        return matchedMethod;
=======
	private AMethodWithItsArgs findBestMethodByParamsNode(Set<Method> methods, JsonNode paramsNode) {
		if (hasNoParameters(paramsNode)) {
			return findBestMethodUsingParamIndexes(methods, 0, null);
		}
		AMethodWithItsArgs matchedMethod;
		if (paramsNode.isArray()) {
			matchedMethod = findBestMethodUsingParamIndexes(methods, paramsNode.size(), ArrayNode.class.cast(paramsNode));
		} else if (paramsNode.isObject()) {
			matchedMethod = findBestMethodUsingParamNames(methods, collectFieldNames(paramsNode), ObjectNode.class.cast(paramsNode));
		} else {
			throw new IllegalArgumentException("Unknown params node type: " + paramsNode.toString());
		}
		if(matchedMethod==null) {
			for (Method method : methods) {
				if(method.getParameterTypes().length!=1) {
					continue;
				}
				if(method.isVarArgs()) {
					matchedMethod = new AMethodWithItsArgs(method);

					if (paramsNode.isArray()) {
						ArrayNode arrayNode = ArrayNode.class.cast(paramsNode);
						for (int i = 0; i < paramsNode.size(); i++) {
							matchedMethod.arguments.add(arrayNode.get(i));
						}
					}

					if (paramsNode.isObject()) {
						ObjectNode objectNode = ObjectNode.class.cast(paramsNode);
						Iterator<Map.Entry<String, JsonNode>> items = objectNode.fields();
						while (items.hasNext()) {
							Map.Entry<String, JsonNode> item = items.next();
							JsonNode name = JsonNodeFactory.instance.objectNode().put(item.getKey(),item.getKey());
							matchedMethod.arguments.add(name.get(item.getKey()));
							matchedMethod.arguments.add(item.getValue());
						}
					}
					break;
				}
			}
		}
		return matchedMethod;
>>>>>>> 078f512f
	}
	
	private Set<String> collectFieldNames(JsonNode paramsNode) {
		Set<String> fieldNames = new HashSet<>();
		Iterator<String> itr = paramsNode.fieldNames();
		while (itr.hasNext()) {
			fieldNames.add(itr.next());
		}
		return fieldNames;
	}
	
	private boolean hasNoParameters(JsonNode paramsNode) {
		return isNullNodeOrValue(paramsNode);
	}
	
	/**
	 * Finds the {@link Method} from the supplied {@link Set} that
	 * best matches the rest of the arguments supplied and returns
	 * it as a {@link AMethodWithItsArgs} class.
	 *
	 * @param methods    the {@link Method}s
	 * @param paramCount the number of expect parameters
	 * @param paramNodes the parameters for matching types
	 * @return the {@link AMethodWithItsArgs}
	 */
	private AMethodWithItsArgs findBestMethodUsingParamIndexes(Set<Method> methods, int paramCount, ArrayNode paramNodes) {
		int numParams = isNullNodeOrValue(paramNodes) ? 0 : paramNodes.size();
		int bestParamNumDiff = Integer.MAX_VALUE;
		Set<Method> matchedMethods = collectMethodsMatchingParamCount(methods, paramCount, bestParamNumDiff);
		if (matchedMethods.isEmpty()) return null;
		Method bestMethod = getBestMatchingArgTypeMethod(paramNodes, numParams, matchedMethods);
		return new AMethodWithItsArgs(bestMethod, paramCount, paramNodes);
	}
	
	private Method getBestMatchingArgTypeMethod(ArrayNode paramNodes, int numParams, Set<Method> matchedMethods) {
		if (matchedMethods.size() == 1 || numParams == 0) return matchedMethods.iterator().next();
		Method bestMethod = null;
		int mostMatches = Integer.MIN_VALUE;
		for (Method method : matchedMethods) {
			List<Class<?>> parameterTypes = getParameterTypes(method);
			int numMatches = getNumArgTypeMatches(paramNodes, numParams, parameterTypes);
			if (hasMoreMatches(mostMatches, numMatches)) {
				mostMatches = numMatches;
				bestMethod = method;
			}
		}
		return bestMethod;
	}
	
	private int getNumArgTypeMatches(ArrayNode paramNodes, int numParams, List<Class<?>> parameterTypes) {
		int numMatches = 0;
		for (int i = 0; i < parameterTypes.size() && i < numParams; i++) {
			if (isMatchingType(paramNodes.get(i), parameterTypes.get(i))) {
				numMatches++;
			}
		}
		return numMatches;
	}
	
	private Set<Method> collectMethodsMatchingParamCount(Set<Method> methods, int paramCount, int bestParamNumDiff) {
		Set<Method> matchedMethods = new HashSet<>();
		// check every method
		for (Method method : methods) {
			Class<?>[] paramTypes = method.getParameterTypes();
			final int paramNumDiff = paramTypes.length - paramCount;
			if (hasLessOrEqualAbsParamDiff(bestParamNumDiff, paramNumDiff) && acceptParamCount(paramNumDiff)) {
				if (hasLessAbsParamDiff(bestParamNumDiff, paramNumDiff)) matchedMethods.clear();
				matchedMethods.add(method);
				bestParamNumDiff = paramNumDiff;
			}
		}
		return matchedMethods;
	}
	
	private boolean hasLessAbsParamDiff(int bestParamNumDiff, int paramNumDiff) {
		return Math.abs(paramNumDiff) < Math.abs(bestParamNumDiff);
	}
	
	private boolean acceptParamCount(int paramNumDiff) {
		return paramNumDiff == 0 || acceptNonExactParam(paramNumDiff);
	}
	
	private boolean acceptNonExactParam(int paramNumDiff) {
		return acceptMoreParam(paramNumDiff) || acceptLessParam(paramNumDiff);
	}
	
	private boolean acceptLessParam(int paramNumDiff) {
		return allowLessParams && paramNumDiff > 0;
	}
	
	private boolean acceptMoreParam(int paramNumDiff) {
		return allowExtraParams && paramNumDiff < 0;
	}
	
	private boolean hasLessOrEqualAbsParamDiff(int bestParamNumDiff, int paramNumDiff) {
		return Math.abs(paramNumDiff) <= Math.abs(bestParamNumDiff);
	}
	
	/**
	 * Finds the {@link Method} from the supplied {@link Set} that best matches the rest of the arguments supplied and
	 * returns it as a {@link AMethodWithItsArgs} class.
	 *
	 * @param methods    the {@link Method}s
	 * @param paramNames the parameter allNames
	 * @param paramNodes the parameters for matching types
	 * @return the {@link AMethodWithItsArgs}
	 */
	private AMethodWithItsArgs findBestMethodUsingParamNames(Set<Method> methods, Set<String> paramNames, ObjectNode paramNodes) {
		ParameterCount max = new ParameterCount();
		
		for (Method method : methods) {
			List<Class<?>> parameterTypes = getParameterTypes(method);
			
			int typeNameCountDiff = parameterTypes.size() - paramNames.size();
			if (!acceptParamCount(typeNameCountDiff)) continue;
			
			ParameterCount parStat = new ParameterCount(paramNames, paramNodes, parameterTypes, method);
			if (!acceptParamCount(parStat.nameCount - paramNames.size())) continue;
			if (hasMoreMatches(max.nameCount, parStat.nameCount) || parStat.nameCount == max.nameCount && hasMoreMatches(max.typeCount, parStat.typeCount))
				max = parStat;
		}
		if (max.method == null) return null;
		return new AMethodWithItsArgs(max.method, paramNames, max.allNames, paramNodes);
		
	}
	
	private boolean hasMoreMatches(int maxMatchingParams, int numMatchingParams) {
		return numMatchingParams > maxMatchingParams;
	}
	
	private boolean missingAnnotation(JsonRpcParam name) {
		return name == null;
	}
	
	/**
	 * Determines whether or not the given {@link JsonNode} matches
	 * the given type.  This method is limited to a few java types
	 * only and shouldn't be used to determine with great accuracy
	 * whether or not the types match.
	 *
	 * @param node the {@link JsonNode}
	 * @param type the {@link Class}
	 * @return true if the types match, false otherwise
	 */
	@SuppressWarnings("SimplifiableIfStatement")
	private boolean isMatchingType(JsonNode node, Class<?> type) {
		if (node.isNull()) return true;
		if (node.isTextual()) return String.class.isAssignableFrom(type);
		if (node.isNumber()) return isNumericAssignable(type);
		if (node.isArray() && type.isArray())
			return node.size() > 0 && isMatchingType(node.get(0), type.getComponentType());
		if (node.isArray()) return type.isArray() || Collection.class.isAssignableFrom(type);
		if (node.isBinary()) return byteOrCharAssignable(type);
		if (node.isBoolean()) return boolean.class.isAssignableFrom(type) || Boolean.class.isAssignableFrom(type);
		if (node.isObject() || node.isPojo()) {
			return !type.isPrimitive() && !String.class.isAssignableFrom(type) &&
					!Number.class.isAssignableFrom(type) && !Boolean.class.isAssignableFrom(type);
		}
		return false;
	}
	
	private boolean byteOrCharAssignable(Class<?> type) {
		return byte[].class.isAssignableFrom(type) || Byte[].class.isAssignableFrom(type) ||
				char[].class.isAssignableFrom(type) || Character[].class.isAssignableFrom(type);
	}
	
	private boolean isNumericAssignable(Class<?> type) {
		return Number.class.isAssignableFrom(type) || short.class.isAssignableFrom(type) || int.class.isAssignableFrom(type)
				|| long.class.isAssignableFrom(type) || float.class.isAssignableFrom(type) || double.class.isAssignableFrom(type);
	}
	
	private JsonError writeAndFlushValueError(OutputStream output, ErrorObjectWithJsonError value) throws IOException {
		logger.debug("failed {}", value);
		writeAndFlushValue(output, value.node);
		return value.error;
	}
	
	/**
	 * Writes and flushes a value to the given {@link OutputStream}
	 * and prevents Jackson from closing it. Also writes newline.
	 *
	 * @param output the {@link OutputStream}
	 * @param value  the value to write
	 * @throws IOException on error
	 */
	private void writeAndFlushValue(OutputStream output, Object value) throws IOException {
		logger.debug("Response: {}", value);
		mapper.writeValue(new NoCloseOutputStream(output), value);
		output.write('\n');
	}
	
	private Object parseId(JsonNode node) {
		if (isNullNodeOrValue(node)) return null;
		if (node.isDouble()) return node.asDouble();
		if (node.isFloatingPointNumber()) return node.asDouble();
		if (node.isInt()) return node.asInt();
		if (node.isIntegralNumber()) return node.asInt();
		if (node.isLong()) return node.asLong();
		if (node.isTextual()) return node.asText();
		throw new IllegalArgumentException("Unknown id type");
	}
	
	private boolean isNullNodeOrValue(JsonNode node) {
		return node == null || node.isNull();
	}
	
	/**
	 * Sets whether or not the server should be backwards
	 * compatible to JSON-RPC 1.0.  This only includes the
	 * omission of the jsonrpc property on the request object,
	 * not the class hinting.
	 *
	 * @param backwardsCompatible the backwardsCompatible to set
	 */
	public void setBackwardsCompatible(boolean backwardsCompatible) {
		this.backwardsCompatible = backwardsCompatible;
	}
	
	/**
	 * Sets whether or not the server should re-throw exceptions.
	 *
	 * @param rethrowExceptions true or false
	 */
	public void setRethrowExceptions(boolean rethrowExceptions) {
		this.rethrowExceptions = rethrowExceptions;
	}
	
	/**
	 * Sets whether or not the server should allow superfluous
	 * parameters to method calls.
	 *
	 * @param allowExtraParams true or false
	 */
	public void setAllowExtraParams(boolean allowExtraParams) {
		this.allowExtraParams = allowExtraParams;
	}
	
	/**
	 * Sets whether or not the server should allow less parameters
	 * than required to method calls (passing null for missing params).
	 *
	 * @param allowLessParams the allowLessParams to set
	 */
	public void setAllowLessParams(boolean allowLessParams) {
		this.allowLessParams = allowLessParams;
	}
	
	/**
	 * Sets the {@link ErrorResolver} used for resolving errors.
	 * Multiple {@link ErrorResolver}s can be used at once by
	 * using the {@link MultipleErrorResolver}.
	 *
	 * @param errorResolver the errorResolver to set
	 * @see MultipleErrorResolver
	 */
	public void setErrorResolver(ErrorResolver errorResolver) {
		this.errorResolver = errorResolver;
	}
	
	/**
	 * Sets the {@link InvocationListener} instance that can be
	 * used to provide feedback for capturing method-invocation
	 * statistics.
	 *
	 * @param invocationListener is the listener to set
	 */
	
	public void setInvocationListener(InvocationListener invocationListener) {
		this.invocationListener = invocationListener;
	}
	
	/**
	 * Sets the {@link HttpStatusCodeProvider} instance to use for HTTP error results.
	 *
	 * @param httpStatusCodeProvider the status code provider to use for translating JSON-RPC error codes into
	 *                               HTTP status messages.
	 */
	public void setHttpStatusCodeProvider(HttpStatusCodeProvider httpStatusCodeProvider) {
		this.httpStatusCodeProvider = httpStatusCodeProvider;
	}
	
	/**
	 * Sets the {@link ConvertedParameterTransformer} instance that can be
	 * used to mutate the deserialized arguments passed to the service method during invocation.
	 *
	 * @param convertedParameterTransformer the transformer to set
	 */
	public void setConvertedParameterTransformer(ConvertedParameterTransformer convertedParameterTransformer) {
		this.convertedParameterTransformer = convertedParameterTransformer;
	}
	
	/**
	 * If true, then when errors arise in the invocation of JSON-RPC services, the error will be
	 * logged together with the underlying stack trace.  When false, no error will be logged.
	 * An alternative mechanism for logging invocation errors is to employ an implementation of
	 * {@link InvocationListener}.
	 *
	 * @param shouldLogInvocationErrors see method description
	 */
	public void setShouldLogInvocationErrors(boolean shouldLogInvocationErrors) {
		this.shouldLogInvocationErrors = shouldLogInvocationErrors;
	}
	
	private static class ErrorObjectWithJsonError {
		private final ObjectNode node;
		private final JsonError error;
		
		public ErrorObjectWithJsonError(ObjectNode node, JsonError error) {
			this.node = node;
			this.error = error;
		}
		
		@Override
		public String toString() {
			return "ErrorObjectWithJsonError{" +
					"node=" + node +
					", error=" + error +
					'}';
		}
	}
	
	/**
	 * Simple inner class for the {@code findXXX} methods.
	 */
	private static class AMethodWithItsArgs {
		private final List<JsonNode> arguments = new ArrayList<>();
		private final Method method;
		
		public AMethodWithItsArgs(Method method, int paramCount, ArrayNode paramNodes) {
			this(method);
			collectArgumentsBasedOnCount(method, paramCount, paramNodes);
		}
		
		public AMethodWithItsArgs(Method method) {
			this.method = method;
		}
		
		private void collectArgumentsBasedOnCount(Method method, int paramCount, ArrayNode paramNodes) {
			int numParameters = method.getParameterTypes().length;
			for (int i = 0; i < numParameters; i++) {
				if (i < paramCount) {
					arguments.add(paramNodes.get(i));
				} else {
					arguments.add(NullNode.getInstance());
				}
			}
		}
		
		public AMethodWithItsArgs(Method method, Set<String> paramNames, List<JsonRpcParam> allNames, ObjectNode paramNodes) {
			this(method);
			collectArgumentsBasedOnName(method, paramNames, allNames, paramNodes);
		}
		
		private void collectArgumentsBasedOnName(Method method, Set<String> paramNames, List<JsonRpcParam> allNames, ObjectNode paramNodes) {
			int numParameters = method.getParameterTypes().length;
			for (int i = 0; i < numParameters; i++) {
				JsonRpcParam param = allNames.get(i);
				if (param != null && paramNames.contains(param.value())) {
					arguments.add(paramNodes.get(param.value()));
				} else {
					arguments.add(NullNode.getInstance());
				}
			}
		}
	}
	
	private static class InvokeListenerHandler implements AutoCloseable {
		
		private final long startMs = System.currentTimeMillis();
		private final AMethodWithItsArgs methodArgs;
		private final InvocationListener invocationListener;
		public Throwable error = null;
		public JsonNode result = null;
		
		public InvokeListenerHandler(AMethodWithItsArgs methodArgs, InvocationListener invocationListener) {
			this.methodArgs = methodArgs;
			this.invocationListener = invocationListener;
			if (this.invocationListener != null) {
				this.invocationListener.willInvoke(methodArgs.method, methodArgs.arguments);
			}
		}
		
		@Override
		public void close() {
			if (invocationListener != null) {
				invocationListener.didInvoke(methodArgs.method, methodArgs.arguments, result, error, System.currentTimeMillis() - startMs);
			}
		}
	}
	
	private class ParameterCount {
		private final int typeCount;
		private final int nameCount;
		private final List<JsonRpcParam> allNames;
		private final Method method;
		
		public ParameterCount(Set<String> paramNames, ObjectNode paramNodes, List<Class<?>> parameterTypes, Method method) {
			this.allNames = getAnnotatedParameterNames(method);
			this.method = method;
			int typeCount = 0;
			int nameCount = 0;
			int at = 0;
			
			for (JsonRpcParam name : this.allNames) {
				if (missingAnnotation(name)) continue;
				String paramName = name.value();
				boolean hasParamName = paramNames.contains(paramName);
				if (hasParamName) nameCount += 1;
				if (hasParamName && isMatchingType(paramNodes.get(paramName), parameterTypes.get(at))) typeCount += 1;
				at += 1;
			}
			this.typeCount = typeCount;
			this.nameCount = nameCount;
		}
		
		@SuppressWarnings("Convert2streamapi")
		private List<JsonRpcParam> getAnnotatedParameterNames(Method method) {
			List<JsonRpcParam> parameterNames = new ArrayList<>();
			for (List<? extends Annotation> webParamAnnotation : getWebParameterAnnotations(method)) {
				if (!webParamAnnotation.isEmpty())
					parameterNames.add(createNewJsonRcpParamType(webParamAnnotation.get(0)));
			}
			for (List<JsonRpcParam> annotation : getJsonRpcParamAnnotations(method)) {
				if (!annotation.isEmpty()) parameterNames.add(annotation.get(0));
			}
			return parameterNames;
		}
		
		private List<? extends List<? extends Annotation>> getWebParameterAnnotations(Method method) {
			if (WEB_PARAM_ANNOTATION_CLASS == null) return new ArrayList<>();
			return ReflectionUtil.getParameterAnnotations(method, WEB_PARAM_ANNOTATION_CLASS);
		}
		
		private JsonRpcParam createNewJsonRcpParamType(final Annotation annotation) {
			return new JsonRpcParam() {
				public Class<? extends Annotation> annotationType() {
					return JsonRpcParam.class;
				}
				
				public String value() {
					try {
						return (String) WEB_PARAM_NAME_METHOD.invoke(annotation);
					} catch (Exception e) {
						throw new RuntimeException(e);
					}
				}
			};
		}
		
		private List<List<JsonRpcParam>> getJsonRpcParamAnnotations(Method method) {
			return ReflectionUtil.getParameterAnnotations(method, JsonRpcParam.class);
		}
		
		public ParameterCount() {
			typeCount = -1;
			nameCount = -1;
			allNames = null;
			method = null;
		}
		
		public int getTypeCount() {
			return typeCount;
		}
		
		public int getNameCount() {
			return nameCount;
		}
		
	}
}<|MERGE_RESOLUTION|>--- conflicted
+++ resolved
@@ -19,11 +19,7 @@
 import java.lang.annotation.Annotation;
 import java.lang.reflect.*;
 import java.math.BigDecimal;
-<<<<<<< HEAD
-import java.net.URLDecoder;
-=======
 import java.nio.charset.StandardCharsets;
->>>>>>> 078f512f
 import java.util.*;
 import java.util.logging.Level;
 import java.util.regex.Pattern;
@@ -320,41 +316,6 @@
 	 * @return the error code, or {@code 0} if none
 	 * @throws IOException on error
 	 */
-<<<<<<< HEAD
-	public int handleObject(ObjectNode node, OutputStream ops)
-		throws IOException {
-		if (LOGGER.isLoggable(Level.FINE)) {
-			LOGGER.log(Level.FINE, "Request: "+node.toString());
-		}
-
-		// validate request
-		if (!backwardsComaptible && !node.has("jsonrpc") || !node.has("method")) {
-			writeAndFlushValue(ops, createErrorResponse(
-				"2.0", "null", -32600, "Invalid Request", null));
-			return -32600;
-		}
-
-		int returnCode = 0;
-		// get nodes
-		JsonNode jsonPrcNode	= node.get("jsonrpc");
-		JsonNode methodNode		= node.get("method");
-		JsonNode idNode 		= node.get("id");
-		JsonNode paramsNode		= node.get("params");
-
-		// get node values
-		String jsonRpc		= (jsonPrcNode!=null && !jsonPrcNode.isNull()) ? jsonPrcNode.asText() : "2.0";
-		String methodName	= getMethodName(methodNode);
-		String serviceName  = getServiceName(methodNode);
-		Object id			= parseId(idNode);
-
-		// find methods
-		Set<Method> methods = new HashSet<>();
-		methods.addAll(findMethods(getHandlerInterfaces(serviceName), methodName));
-		if (methods.isEmpty()) {
-			writeAndFlushValue(ops, createErrorResponse(
-				jsonRpc, id, -32601, "Method not found", null));
-			return -32601;
-=======
 	private JsonError handleObject(final ObjectNode node, final OutputStream output) throws IOException {
 		logger.debug("Request: {}", node);
 		
@@ -389,7 +350,6 @@
 				handler.error = e;
 				return handleError(output, id, jsonRpc, methodArgs, e);
 			}
->>>>>>> 078f512f
 		}
 	}
 	
@@ -499,11 +459,7 @@
                 return Object.class;
         }
     }
-<<<<<<< HEAD
-
-=======
-	
->>>>>>> 078f512f
+	
 	/**
 	 * Invokes the given method on the {@code handler} passing
 	 * the given params (after converting them to beans\objects)
@@ -557,42 +513,6 @@
 
 		logger.debug("Invoked method: {}, result {}", method.getName(), result);
 
-<<<<<<< HEAD
-		// convert the parameters
-		Object[] convertedParams;
-        Type[] parameterTypes = m.getGenericParameterTypes();
-        Object result;
-		if(m.getParameterTypes().length == 1 && m.isVarArgs()) {
-        // when move to java 8
-        // if(m.getParameters().length==1 && m.getParameters()[0].isVarArgs()) {
-            convertedParams = new Object[params.size()];
-            ObjectMapper mapper = new ObjectMapper();
-
-            for (int i = 0; i < params.size(); i++) {
-                JsonNode jsonNode = params.get(i);
-                Class type = getJavaTypeForJsonType(jsonNode.getNodeType());
-                Object object = mapper.convertValue(jsonNode, type);
-                LOGGER.log(Level.FINEST,String.format(
-                        "[%s] param: %s -> %s",
-                        m.getName(), i, type.getName()
-                ));
-                convertedParams[i] = object;
-            }
-
-            result = m.invoke(target, new Object[] {convertedParams});
-
-        } else {
-            convertedParams = new Object[params.size()];
-            for (int i = 0; i < parameterTypes.length; i++) {
-                JsonParser paramJsonParser = mapper.treeAsTokens(params.get(i));
-                JavaType paramJavaType = TypeFactory.defaultInstance().constructType(parameterTypes[i]);
-                convertedParams[i] = mapper.readValue(paramJsonParser, paramJavaType);
-            }
-            result = m.invoke(target, convertedParams);
-        }
-
-        return (m.getGenericReturnType()!=null) ? mapper.valueToTree(result) : null;
-=======
 		return hasReturnValue(method) ? mapper.valueToTree(result) : null;
 	}
 	
@@ -610,7 +530,6 @@
 			convertedParams[i] = mapper.readValue(paramJsonParser, paramJavaType);
 		}
 		return convertedParams;
->>>>>>> 078f512f
 	}
 	
 	/**
@@ -684,67 +603,6 @@
 	 * @param paramsNode the {@link JsonNode} passed as the parameters
 	 * @return the {@link AMethodWithItsArgs}
 	 */
-<<<<<<< HEAD
-	private MethodAndArgs findBestMethodByParamsNode(Set<Method> methods, JsonNode paramsNode) {
-
-        if (paramsNode!=null && !paramsNode.isArray() && !paramsNode.isObject()) {
-            throw new IllegalArgumentException("Unknown params node type: "+paramsNode.toString());
-        }
-
-		// no parameters
-		if (paramsNode==null || paramsNode.isNull()) {
-            return findBestMethodUsingParamIndexes(methods, 0, null);
-        }
-
-        MethodAndArgs matchedMethod = null;
-
-		// array parameters
-		if (paramsNode.isArray()) {
-            matchedMethod = findBestMethodUsingParamIndexes(methods, paramsNode.size(), ArrayNode.class.cast(paramsNode));
-
-		// named parameters
-		} else if (paramsNode.isObject()) {
-			Set<String> fieldNames = new HashSet<>();
-			Iterator<String> itr=paramsNode.fieldNames();
-			while (itr.hasNext()) {
-				fieldNames.add(itr.next());
-			}
-            matchedMethod = findBestMethodUsingParamNames(methods, fieldNames, ObjectNode.class.cast(paramsNode));
-		}
-
-        // i know, this code is suck...
-        if(matchedMethod==null) {
-            // map dynamic method
-            for (Method method : methods) {
-                Class[] parameters = method.getParameterTypes();
-                if(parameters.length==1 && method.isVarArgs()) {
-                    matchedMethod = new MethodAndArgs();
-                    matchedMethod.method = method;
-
-                    if (paramsNode.isArray()) {
-                        ArrayNode arrayNode = ArrayNode.class.cast(paramsNode);
-                        for (int i = 0; i < paramsNode.size(); i++) {
-                            matchedMethod.arguments.add(arrayNode.get(i));
-                        }
-                    }
-
-                    if (paramsNode.isObject()) {
-                        ObjectNode objectNode = ObjectNode.class.cast(paramsNode);
-                        Iterator<Map.Entry<String, JsonNode>> items = objectNode.fields();
-                        while (items.hasNext()) {
-                            Map.Entry<String, JsonNode> item = items.next();
-                            JsonNode name = JsonNodeFactory.instance.objectNode().put(item.getKey(),item.getKey());
-                            matchedMethod.arguments.add(name.get(item.getKey()));
-                            matchedMethod.arguments.add(item.getValue());
-                        }
-                    }
-                    break;
-                }
-            }
-        }
-
-        return matchedMethod;
-=======
 	private AMethodWithItsArgs findBestMethodByParamsNode(Set<Method> methods, JsonNode paramsNode) {
 		if (hasNoParameters(paramsNode)) {
 			return findBestMethodUsingParamIndexes(methods, 0, null);
@@ -787,7 +645,6 @@
 			}
 		}
 		return matchedMethod;
->>>>>>> 078f512f
 	}
 	
 	private Set<String> collectFieldNames(JsonNode paramsNode) {
